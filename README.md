# AmBIENCe2ABM

A Python package for processing [AmBIENCe project](https://ambience-project.eu/) EU-wide building stock datasets for
[ArchetypeBuildingModel.jl](https://github.com/vttresearch/ArchetypeBuildingModel).

**This package is still a work in progress! First complete version expected sometime in late Summer 2023.**

**NOTE! The heat source distributions according to the AmBIENCe data seem highly unreliable, use at own risk! Aggregating over the heat source distributions recommended.**


## Key contents

<<<<<<< HEAD
1. `data_sources/` contains the raw input data files for the processing.
2. `data_assumptions/` contains auxiliary data that needs to be assumed in order to process the data.
3. `data/` contains the raw `.csv` files of the processed output data contained within the output [Data Package](https://specs.frictionlessdata.io//data-package/).
complete the final dataset for ABM.jl.
4. `src/` contains the source code for the `AmBIENCE2ABM` module.
5. `data.json` is the [Data Package](https://specs.frictionlessdata.io//data-package/) definition of the processed output.
6. `import_ambience2abm.json` is the [Spine Toolbox](https://github.com/Spine-tools/Spine-Toolbox) importer specification for `data.json`.
=======
1. `data/` contains the raw `.csv` files of the processed output data contained within the output [Data Package](https://specs.frictionlessdata.io//data-package/).
2. `data_source/` contains the raw input data files for the processing.
3. `data_assumptions/` contains auxiliary data that needs to be assumed in order to complete the final dataset for ABM.jl.
4. `src/` contains the source code for the `AmBIENCE2ABM` module.
5. `datapackage.json` is the [Data Package](https://specs.frictionlessdata.io//data-package/) definition of the processed output.
6. `import_ambience2abm.json` is the [Spine Toolbox](https://github.com/Spine-tools/Spine-Toolbox) importer specification for the `datapackage.json`.
>>>>>>> 330b77d6
7. `update_datapackage.py` is the main program file for updating


## Installation

In order to follow the installation steps below, you need to have the following
software installed on your computer and in your `PATH`:
1. [Git](https://www.git-scm.com/)
2. [Python](https://www.python.org/) *(along with `pip`)*

Since this package is not indexed in online package repositories,
you need to download or clone this repository on your machine.
E.g. using Git: 
```
git clone https://github.com/spine-tools/AmBIENCe2ABM.git
```
Once you have the repository on your computer,
navigate into this root folder *(the one containing this `README.md`)*.
Then, open the command line and install this package and its dependencies via
```
pip install -e .
```

### Downloading the required Hotmaps data.

This package relies on heated gross floor area density GIS raster data
produced in the [Hotmaps project](https://www.hotmaps-project.eu/) *(see the References section below)*.
You can either download the necessary repositories into this root folder,
or clone them using Git via:
```
git clone https://gitlab.com/hotmaps/gfa_res_curr_density.git
git clone https://gitlab.com/hotmaps/gfa_nonres_curr_density.git
```


## Usage

This module produces and contains the processed EU-level building stock data as
a [Data Package](https://specs.frictionlessdata.io//data-package/).
For most use cases, I imagine the contents of the `data/` folder and the `data.json` are sufficient.

The `import_ambience2abm.json` contains the
[Spine Toolbox](https://github.com/Spine-tools/Spine-Toolbox)
importer specification which can be used to import the data into a Spine Datastore.
Since [ArchetypeBuildingModel.jl](https://github.com/vttresearch/ArchetypeBuildingModel)
is built on top of Spine Datastores, this is more or less the intended use for this module.
Please refer to the [Spine Toolbox](https://github.com/Spine-tools/Spine-Toolbox)
documentation for how to set up importer specifications.

For mode advanced use of the package,
the `testscript.ipynb` can perhaps provide some examples.


### Updating the data package

Updating the data package has been automatised via the `update_datapackage.py` python program,
<<<<<<< HEAD
in case the underlying `data_sources/ambience/`, `data_assumptions/`, or the keyword arguments are changed.
=======
in case the underlying `data_source/`, `data_assumptions/`, or the keyword arguments are changed.
>>>>>>> 330b77d6
The `update_datapackage.py` takes two optional keyword arguments:

1. `--ind 0.1`: Abbreviated from *interior node depth*. Corresponds to The assumed depth of the structural temperature nodes, given as a fraction of the total thermal resistance of the structure from its interior surface up to the middle of its insulation, or its own middle point if no insulation like is assumed for internal structures *(partition walls and separating floors)*.
2. `--pov 2225140`: Abbreviated from *period of variations*. The assumed period of variations in seconds for the *'EN ISO 13786:2017 Annex C.2.4 Effective thickness method'* for estimating the effective thermal mass of the structures.

Note that the default values for the above parameters are currently based on
calibrations performed in a [preprint](https://doi.org/10.5281/zenodo.7623739),
and are subject to change.


## Documentation

Currently this `README.md` is all you've got besides the docstrings in the code.


## License

The AmBIENCe2ABM code is licensed under the [MIT License](https://mit-license.org/).
See `LICENSE` for more information.

The processed data and the resulting included datapackage are licensed under [Creative Commons Attribution 4.0](https://creativecommons.org/licenses/by/4.0/).


## How to cite

For the moment, this GitHub page is the only way to reference this repository, e.g.:

```
Topi Rasku. 2023. AmBIENCe2ABM: A Python package for processing AmBIENCe project EU-wide building stock datasets for ArchetypeBuildingModel.jl.. Software. GitHub, https://github.com/spine-tools/AmBIENCe2ABM.
```


## References

This module is built on top of the [AmBIENCe project public deliverables](https://ambience-project.eu/deliverables/#public-deliverables) *(license currently unclear, but publicly available through the project website.)*:

1. "[D4.1 Database of grey-box model parameter values for EU building typologies](https://ambience-project.eu/wp-content/uploads/2022/02/AmBIENCe_D4.1_Database-of-grey-box-model-parameter-values-for-EU-building-typologies-update-version-2-submitted.pdf)",
2. "[Database of grey-box model parameters](https://ambience-project.eu/wp-content/uploads/2022/03/AmBIENCe_Deliverable-4.1_Database-of-greybox-model-parameter-values.xlsx)",
3. "[D4.2 - Buildings Energy Systems Database EU27](https://ambience-project.eu/wp-content/uploads/2022/06/AmBIENCe-WP4-T4.2-Buildings_Energy_systems_Database_EU271.xlsx)".

Shapefiles for the relevant EU-countries were obtained from [Natural Earth](https://www.naturalearthdata.com/) *(public domain)*:

4. "[1:10m Cultural Vectors, Admin 0 - Countries without boundary lakes: ne_10m_admin_0_countries_lakes.zip](https://www.naturalearthdata.com/http//www.naturalearthdata.com/download/10m/cultural/ne_10m_admin_0_countries_lakes.zip)"

Estimated heated gross floor area density raster data obtained from the [Hotmaps project](https://www.hotmaps-project.eu/) outputs *(CC-BY-4.0)*:
> Simon Pezzutto, Stefano Zambotti, Silvia Croce, Pietro Zambelli, Giulia Garegnani, Chiara Scaramuzzino, Ramón Pascual Pascuas, Alyona Zubaryeva, Franziska Haas, Dagmar Exner (EURAC), Andreas Mueller (e-think), Michael Hartner (TUW), Tobias Fleiter, Anna-Lena Klingler, Matthias Ku¨hnbach, Pia Manz, Simon Marwitz, Matthias Rehfeldt, Jan Steinbach, Eftim Popovski (Fraunhofer ISI) Reviewed by Lukas Kranzl, Sara Fritz (TUW). Hotmaps Project, D2.3 WP2 Report – Open Data Set for the EU28, 2018 www.hotmaps-project.eu.

5. "[Heated gross floor area density map of residential buildings in EU28 + Switzerland, Norway and Iceland for the year 2015](https://gitlab.com/hotmaps/gfa_res_curr_density)"
6. "[Heated gross floor area density map of non-residential buildings in EU28 + Switzerland, Norway and Iceland for the year 2015](https://gitlab.com/hotmaps/gfa_nonres_curr_density)"


## Acknowledgements

<center>
<table width=500px frame="none">
<tr>
<td valign="middle" width=100px>
<img src=https://european-union.europa.eu/themes/contrib/oe_theme/dist/eu/images/logo/standard-version/positive/logo-eu--en.svg alt="EU emblem" width=100%></td>
<td valign="middle">This work was supported by EU project Mopo (2023-2026), which has received funding from European Climate, Infrastructure and Environment Executive Agency under the European Union’s HORIZON Research and Innovation Actions under grant agreement N°101095998.</td>
</table>
</center><|MERGE_RESOLUTION|>--- conflicted
+++ resolved
@@ -10,22 +10,12 @@
 
 ## Key contents
 
-<<<<<<< HEAD
-1. `data_sources/` contains the raw input data files for the processing.
-2. `data_assumptions/` contains auxiliary data that needs to be assumed in order to process the data.
-3. `data/` contains the raw `.csv` files of the processed output data contained within the output [Data Package](https://specs.frictionlessdata.io//data-package/).
-complete the final dataset for ABM.jl.
-4. `src/` contains the source code for the `AmBIENCE2ABM` module.
-5. `data.json` is the [Data Package](https://specs.frictionlessdata.io//data-package/) definition of the processed output.
-6. `import_ambience2abm.json` is the [Spine Toolbox](https://github.com/Spine-tools/Spine-Toolbox) importer specification for `data.json`.
-=======
 1. `data/` contains the raw `.csv` files of the processed output data contained within the output [Data Package](https://specs.frictionlessdata.io//data-package/).
 2. `data_source/` contains the raw input data files for the processing.
 3. `data_assumptions/` contains auxiliary data that needs to be assumed in order to complete the final dataset for ABM.jl.
 4. `src/` contains the source code for the `AmBIENCE2ABM` module.
 5. `datapackage.json` is the [Data Package](https://specs.frictionlessdata.io//data-package/) definition of the processed output.
 6. `import_ambience2abm.json` is the [Spine Toolbox](https://github.com/Spine-tools/Spine-Toolbox) importer specification for the `datapackage.json`.
->>>>>>> 330b77d6
 7. `update_datapackage.py` is the main program file for updating
 
 
@@ -82,11 +72,7 @@
 ### Updating the data package
 
 Updating the data package has been automatised via the `update_datapackage.py` python program,
-<<<<<<< HEAD
-in case the underlying `data_sources/ambience/`, `data_assumptions/`, or the keyword arguments are changed.
-=======
 in case the underlying `data_source/`, `data_assumptions/`, or the keyword arguments are changed.
->>>>>>> 330b77d6
 The `update_datapackage.py` takes two optional keyword arguments:
 
 1. `--ind 0.1`: Abbreviated from *interior node depth*. Corresponds to The assumed depth of the structural temperature nodes, given as a fraction of the total thermal resistance of the structure from its interior surface up to the middle of its insulation, or its own middle point if no insulation like is assumed for internal structures *(partition walls and separating floors)*.
